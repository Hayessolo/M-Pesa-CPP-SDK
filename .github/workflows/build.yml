--- conflicted
+++ resolved
@@ -18,18 +18,6 @@
             build-essential \
             g++ \
             git \
-<<<<<<< HEAD
-            libgtest-dev \
-            googletest
-          # Build and install GTest
-          cd /usr/src/googletest
-          sudo cmake .
-          sudo make
-          sudo cp lib/*.a /usr/lib
-          sudo ln -s /usr/lib/libgtest.a /usr/local/lib/libgtest.a
-          sudo ln -s /usr/lib/libgtest_main.a /usr/local/lib/libgtest_main.a
-          cd -
-=======
             libgtest-dev
           
           # Build Google Test
@@ -37,8 +25,7 @@
           sudo cmake CMakeLists.txt
           sudo make -j$(nproc)
           sudo cp lib/*.a /usr/lib
-
->>>>>>> f6e3c54a
+          main
           # Install nlohmann/json
           sudo mkdir -p /usr/local/include/nlohmann
           sudo wget -q https://github.com/nlohmann/json/releases/download/v3.11.2/json.hpp -O /usr/local/include/nlohmann/json.hpp
@@ -51,10 +38,7 @@
         run: cd build && make -j$(nproc)
 
       - name: Run Unit Tests
-        run: |
-          cd build
-          if [ -f ./tests/unit_tests ]; then
-            ./tests/unit_tests
-          else
-            echo "Tests not found, skipping."
-          fi+    
+
+        run: cd build && ./tests/unit_tests
+ main